<<<<<<< HEAD
import os
from datasets.brain import BrainInterSubject3DTrain, BrainInterSubject3DEval
from datasets.cardiac import CardiacMR2DTrain, CardiacMR2DEval

import torch.nn as nn
=======
import random

import numpy as np
import torch.nn as nn

from pytorch_lightning.callbacks import ModelCheckpoint
from typing import Any, Dict

>>>>>>> 1f8b1a80
from core_modules.network.nets import UNet, MultiResUNet, CubicBSplineNet
from core_modules.transform.transformations import DenseTransform, CubicBSplineFFDTransform
from core_modules.loss import similarity, regularisation
from core_modules.loss.utils import MultiResLoss


def get_network(hparams):
    """Configure network"""
    if hparams.network.name == "unet":
        network = UNet(ndim=hparams.data.ndim,
                       **hparams.network.net_config)

    elif hparams.network.name == "mulunet":
        network = MultiResUNet(ndim=hparams.data.ndim,
                               ml_lvls=hparams.meta.ml_lvls,
                               **hparams.network.net_config)

    elif hparams.network.name == "bspline_net":
        network = CubicBSplineNet(ndim=hparams.data.ndim,
                                  img_size=hparams.data.crop_size,
                                  cps=hparams.transformation.config.cps,
                                  **hparams.network.net_config)

    else:
        raise ValueError(f"Network config ({hparams.network.name}) not recognised.")
    return network


def get_transformation(hparams):
    """Configure transformation"""
    if hparams.transformation.type == "DENSE":
        transformation = DenseTransform(lvls=hparams.meta.ml_lvls,
                                        **hparams.transformation.config
                                        )

    elif hparams.transformation.type == "BSPLINE":
        transformation = CubicBSplineFFDTransform(ndim=hparams.data.ndim,
                                                  lvls=hparams.meta.ml_lvls,
                                                  img_size=hparams.data.crop_size,
                                                  **hparams.transformation.config
                                                  )
    else:
        raise ValueError(f"Transformation config ({hparams.transformation.type}) not recognised.")
    return transformation


def get_loss_fn(hparams):
    # similarity loss
    if hparams.loss.sim_loss == 'MSE':
        sim_loss_fn = nn.MSELoss()

    elif hparams.loss.sim_loss == 'LNCC':
        sim_loss_fn = similarity.LNCCLoss(hparams.loss.window_size)

    elif hparams.loss.sim_loss == 'NMI':
        sim_loss_fn = similarity.MILossGaussian(**hparams.loss.mi_cfg)

    else:
        raise ValueError(f'Similarity loss config ({hparams.loss.sim_loss}) not recognised.')

    # regularisation loss
    reg_loss_fn = getattr(regularisation, hparams.loss.reg_loss)

    # multi-resolution loss function
    loss_fn = MultiResLoss(sim_loss_fn,
                           hparams.loss.sim_loss,
                           reg_loss_fn,
                           hparams.loss.reg_loss,
                           reg_weight=hparams.loss.reg_weight,
                           ml_lvls=hparams.meta.ml_lvls,
                           ml_weights=hparams.loss.ml_weights)
    return loss_fn


<<<<<<< HEAD
def get_datasets(hparams):
    assert os.path.exists(hparams.data.train_path), \
        f"Training data path does not exist: {hparams.data.train_path}"
    assert os.path.exists(hparams.data.val_path), \
        f"Validation data path does not exist: {hparams.data.val_path}"

    if hparams.data == 'camcan':
        train_dataset = BrainInterSubject3DTrain(hparams.data.train_path,
                                                 hparams.data.crop_size,
                                                 modality=hparams.data.modality,
                                                 atlas_path=hparams.data.atlas_path)

        val_dataset = BrainInterSubject3DEval(hparams.data.val_path,
                                              hparams.data.crop_size,
                                              modality=hparams.data.modality,
                                              atlas_path=hparams.data.atlas_path)
    elif hparams.data == 'ukbb_cardiac':
        train_dataset = CardiacMR2DTrain(hparams.data.train_path,
                                         crop_size=hparams.data.crop_size,
                                         batch_size=hparams.data.batch_size)
        val_dataset = CardiacMR2DEval(hparams.data.train_path,
                                      crop_size=hparams.data.crop_size,
                                      batch_size=hparams.data.batch_size)

    else:
        raise ValueError(f'Dataset config ({hparams.data}) not recognised.')

    return train_dataset, val_dataset
=======
def worker_init_fn(worker_id):
    """ Callback function passed to DataLoader to initialise the workers """
    # Randomly seed the workers
    random_seed = random.randint(0, 2 ** 32 - 1)
    np.random.seed(random_seed)


class MyModelCheckpoint(ModelCheckpoint):
    def __init__(self, *args, **kwargs):
        super(MyModelCheckpoint, self).__init__(*args, **kwargs)

    def on_save_checkpoint(self, trainer, pl_module) -> Dict[str, Any]:
        # looks for `hparams` and `hparam_metrics` in `pl_module`
        pl_module.logger.log_metrics(pl_module.hparam_metrics,
                                     step=pl_module.global_step)
        return {
            "monitor": self.monitor,
            "best_model_score": self.best_model_score,
            "best_model_path": self.best_model_path,
            "current_score": self.current_score,
        }
>>>>>>> 1f8b1a80
<|MERGE_RESOLUTION|>--- conflicted
+++ resolved
@@ -1,19 +1,13 @@
-<<<<<<< HEAD
 import os
-from datasets.brain import BrainInterSubject3DTrain, BrainInterSubject3DEval
-from datasets.cardiac import CardiacMR2DTrain, CardiacMR2DEval
-
-import torch.nn as nn
-=======
 import random
-
+from typing import Any, Dict
 import numpy as np
 import torch.nn as nn
 
 from pytorch_lightning.callbacks import ModelCheckpoint
-from typing import Any, Dict
 
->>>>>>> 1f8b1a80
+from datasets.brain import BrainInterSubject3DTrain, BrainInterSubject3DEval
+from datasets.cardiac import CardiacMR2DTrain, CardiacMR2DEval
 from core_modules.network.nets import UNet, MultiResUNet, CubicBSplineNet
 from core_modules.transform.transformations import DenseTransform, CubicBSplineFFDTransform
 from core_modules.loss import similarity, regularisation
@@ -88,7 +82,6 @@
     return loss_fn
 
 
-<<<<<<< HEAD
 def get_datasets(hparams):
     assert os.path.exists(hparams.data.train_path), \
         f"Training data path does not exist: {hparams.data.train_path}"
@@ -117,7 +110,8 @@
         raise ValueError(f'Dataset config ({hparams.data}) not recognised.')
 
     return train_dataset, val_dataset
-=======
+
+
 def worker_init_fn(worker_id):
     """ Callback function passed to DataLoader to initialise the workers """
     # Randomly seed the workers
@@ -138,5 +132,4 @@
             "best_model_score": self.best_model_score,
             "best_model_path": self.best_model_path,
             "current_score": self.current_score,
-        }
->>>>>>> 1f8b1a80
+        }