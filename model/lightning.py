<<<<<<< HEAD
import random
import numpy as np
=======
import os
>>>>>>> 1f8b1a80
from omegaconf import DictConfig

import torch
from torch.utils.data import DataLoader
from torch.optim import Adam

<<<<<<< HEAD
from core_modules.transform.utils import warp, multi_res_warp
from model.utils import get_network, get_transformation, get_loss_fn, get_datasets

=======
from pytorch_lightning import LightningModule
from pytorch_lightning.loggers.base import merge_dicts

from data.datasets import BrainInterSubject3DTrain, BrainInterSubject3DEval
from core_modules.transform.utils import warp, multi_res_warp
from model.utils import get_network, get_transformation, get_loss_fn, worker_init_fn
>>>>>>> 1f8b1a80
from utils.image import create_img_pyramid
from utils.metric import measure_metrics
from utils.visualise import visualise_result


class LightningDLReg(LightningModule):
    def __init__(self, hparams: DictConfig = None):
        super(LightningDLReg, self).__init__()
        self.hparams = hparams

        self.train_dataset, self.val_dataset = get_datasets(self.hparams)

        self.network = get_network(self.hparams)
        self.transformation = get_transformation(self.hparams)
        self.loss_fn = get_loss_fn(self.hparams)

        # initialise dummy best metrics results for initial logging
        self.hparam_metrics = {f'hparam_metrics_{m}': 0.0
                               for m in self.hparams.meta.hparam_metrics}

    def on_fit_start(self):
        # log dummy initial hparams w/ best metrics (for tensorboard HPARAMS)
        self.logger.log_hyperparams(self.hparams, metrics=self.hparam_metrics)

    def train_dataloader(self):
        return DataLoader(self.train_dataset,
                          batch_size=self.hparams.data.batch_size,
                          shuffle=self.hparams.data.shuffle,
                          num_workers=self.hparams.data.num_workers,
                          pin_memory=self.on_gpu,
                          worker_init_fn=worker_init_fn
                          )

    def val_dataloader(self):
        return DataLoader(self.val_dataset,
                          batch_size=1,
                          shuffle=False,
                          num_workers=self.hparams.data.num_workers,
                          pin_memory=self.on_gpu,
                          worker_init_fn=worker_init_fn
                          )

    def configure_optimizers(self):
        optimizer = Adam(self.parameters(), lr=self.hparams.training.lr)
        scheduler = torch.optim.lr_scheduler.StepLR(optimizer,
                                                    step_size=self.hparams.training.lr_decay_step,
                                                    gamma=0.1,
                                                    last_epoch=-1)
        return [optimizer], [scheduler]

    def forward(self, tar, src):
        net_out = self.network(tar, src)
        out = self.transformation(net_out)
        return out

    def _step(self, batch):
        """ Forward pass inference + compute loss """
        out = self.forward(batch['target'], batch['source'])

        # create image pyramids
        tar_pyr = create_img_pyramid(batch['target'], self.hparams.meta.ml_lvls)
        src_pyr = create_img_pyramid(batch['source'], self.hparams.meta.ml_lvls)

        if self.hparams.transformation.config.svf:
            flows, disps = out
            warped_src_pyr = multi_res_warp(src_pyr, disps)
            losses = self.loss_fn(tar_pyr, warped_src_pyr, flows)

        else:
            disps = out
            warped_src_pyr = multi_res_warp(src_pyr, disps)
            losses = self.loss_fn(tar_pyr, warped_src_pyr, disps)

        step_outputs = {'disp_pred': disps,
                        'target': tar_pyr,
                        'source': src_pyr,
                        'warped_source': warped_src_pyr}
        return losses, step_outputs

    def training_step(self, batch, batch_idx):
        train_losses, _ = self._step(batch)
        self.log_dict({f'train_loss_{k}': loss
                       for k, loss in train_losses.items()})
        return train_losses['loss']

    def validation_step(self, batch, batch_idx):
        # -- Note on data shape -- #
        # 2d:
        #   image data: (N, 1, H, W)
        #   disp gt (synthetic): (N, 2, H, W)
        #  Uses the same way in training and validation: extract one 2D slice from each subject.
        #  This is valid as long as the model doesn't use batch statistics in validation or inference

        # 3d:
        #   image data: (N, 1, H, W, D),
        #   disp gt (synthetic): (N, 3, H, W, D)
        # ------------------------ #

        # run inference, compute losses and outputs
        val_losses, step_outputs = self._step(batch)

        # collect data for measuring metrics
        metric_data = batch
        metric_data.update({k: x[-1] for k, x in step_outputs.items()})
        if 'source_seg' in batch.keys():
            # inference for segmentation metric
            metric_data['warped_source_seg'] = warp(batch['source_seg'], metric_data['disp_pred'],
                                                    interp_mode='nearest')
        if 'target_original' in batch.keys():
            # for visualisation and metrics measuring
            target_original_pyr = create_img_pyramid(batch['target_original'], lvls=self.hparams.meta.ml_lvls)
<<<<<<< HEAD
            step_dict['target_original'] = target_original_pyr  # for visualisation
            target_pred_pyr = multi_res_warp(target_original_pyr, step_dict['disp_pred'])
            step_dict['target_pred'] = target_pred_pyr
            metric_data['target_pred'] = target_pred_pyr[-1]

        # measure metrics
        # TODO: metric for 2d cardiac
        metric_data.update(batch)  # add input data to metric data
        metric_result_step = measure_metrics(metric_data,
                                             self.hparams.meta.metric_groups,
                                             return_tensor=True)
=======
            step_outputs['target_original'] = target_original_pyr  # for visualisation
            target_pred_pyr = multi_res_warp(target_original_pyr, step_outputs['disp_pred'])
            step_outputs['target_pred'] = target_pred_pyr  # for visualisation
            metric_data['target_pred'] = target_pred_pyr[-1]

        # validation metrics
        val_metrics = {k: float(loss.cpu()) for k, loss in val_losses.items()}
        val_metrics.update(measure_metrics(metric_data, self.hparams.meta.metric_groups))
>>>>>>> 1f8b1a80

        # log visualisation figure to Tensorboard
        if batch_idx == 0:
            for l in range(self.hparams.meta.ml_lvls):
                # get data for the current resolution level from step_dict
                vis_data_l = dict()
                for k, x in step_outputs.items():
                    vis_data_l[k] = x[l]
                # TODO: visualisation for 2d cardiac
                val_fig_l = visualise_result(vis_data_l, axis=2)
                self.logger.experiment.add_figure(f'val_lvl{l}',
                                                  val_fig_l,
                                                  global_step=self.global_step,
                                                  close=True)
        return val_metrics

    def validation_epoch_end(self, val_metrics):
        """ Process and log accumulated validation results in one epoch """
        val_metrics_epoch = merge_dicts(val_metrics)
        self.log_dict({f'val_metrics_{k}': metric
                       for k, metric in val_metrics_epoch.items()})

        # update hparams metrics
        self.hparam_metrics = {f'hparam_metrics_{k}': val_metrics_epoch[k]
                               for k in self.hparams.meta.hparam_metrics}<|MERGE_RESOLUTION|>--- conflicted
+++ resolved
@@ -1,27 +1,15 @@
-<<<<<<< HEAD
-import random
-import numpy as np
-=======
 import os
->>>>>>> 1f8b1a80
 from omegaconf import DictConfig
 
 import torch
 from torch.utils.data import DataLoader
 from torch.optim import Adam
 
-<<<<<<< HEAD
 from core_modules.transform.utils import warp, multi_res_warp
-from model.utils import get_network, get_transformation, get_loss_fn, get_datasets
-
-=======
+from model.utils import get_network, get_transformation, get_loss_fn, get_datasets, worker_init_fn
 from pytorch_lightning import LightningModule
 from pytorch_lightning.loggers.base import merge_dicts
 
-from data.datasets import BrainInterSubject3DTrain, BrainInterSubject3DEval
-from core_modules.transform.utils import warp, multi_res_warp
-from model.utils import get_network, get_transformation, get_loss_fn, worker_init_fn
->>>>>>> 1f8b1a80
 from utils.image import create_img_pyramid
 from utils.metric import measure_metrics
 from utils.visualise import visualise_result
@@ -133,28 +121,15 @@
         if 'target_original' in batch.keys():
             # for visualisation and metrics measuring
             target_original_pyr = create_img_pyramid(batch['target_original'], lvls=self.hparams.meta.ml_lvls)
-<<<<<<< HEAD
-            step_dict['target_original'] = target_original_pyr  # for visualisation
-            target_pred_pyr = multi_res_warp(target_original_pyr, step_dict['disp_pred'])
-            step_dict['target_pred'] = target_pred_pyr
-            metric_data['target_pred'] = target_pred_pyr[-1]
-
-        # measure metrics
-        # TODO: metric for 2d cardiac
-        metric_data.update(batch)  # add input data to metric data
-        metric_result_step = measure_metrics(metric_data,
-                                             self.hparams.meta.metric_groups,
-                                             return_tensor=True)
-=======
             step_outputs['target_original'] = target_original_pyr  # for visualisation
             target_pred_pyr = multi_res_warp(target_original_pyr, step_outputs['disp_pred'])
             step_outputs['target_pred'] = target_pred_pyr  # for visualisation
             metric_data['target_pred'] = target_pred_pyr[-1]
 
+        # TODO: metric for 2d cardiac
         # validation metrics
         val_metrics = {k: float(loss.cpu()) for k, loss in val_losses.items()}
         val_metrics.update(measure_metrics(metric_data, self.hparams.meta.metric_groups))
->>>>>>> 1f8b1a80
 
         # log visualisation figure to Tensorboard
         if batch_idx == 0:
