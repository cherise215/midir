--- conflicted
+++ resolved
@@ -12,12 +12,7 @@
 from torch.utils.data import DataLoader
 
 from model.networks import BaseNet
-<<<<<<< HEAD
-
-from model.losses import huber_loss_fn, nmi_loss_fn
-=======
 from model.losses import loss_fn
->>>>>>> f74d76ca
 from model.dataset_utils import CenterCrop, Normalise, ToTensor
 from model.datasets import CardiacMR_2D_UKBB, CardiacMR_2D_Eval_UKBB
 from model.submodules import resample_transform
@@ -292,15 +287,6 @@
     model = BaseNet()
     model = model.to(device=args.device)
 
-<<<<<<< HEAD
-    # set up the loss function and optimiser
-    if params.loss_fn == "unsupervised":
-        loss_fn = huber_loss_fn
-    elif params.loss_fn == "unsupervised_nmi":
-        loss_fn = nmi_loss_fn
-
-=======
->>>>>>> f74d76ca
     # set up optimiser
     optimizer = torch.optim.Adam(model.parameters(), lr=params.learning_rate)
 
